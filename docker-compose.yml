services:
  frontend:
    build:
      context: ./frontend
    ports:
      - "8501:8501"
    environment:
      - BACKEND_URL=http://backend:8000
      - API_TIMEOUT=15
      - DEVELOPMENT_MODE=true
      - USE_MOCK_API=false
    volumes:
      - ./frontend/static:/app/static:ro
    depends_on:
      - backend
    restart: unless-stopped
    networks:
      - respiratory-network

  redis:
    image: redis:6
    command: redis-server --requirepass "${CACHE_PASSWORD}" --appendonly yes --save 60 1000
    ports:
      - "6379:6379"
    volumes:
      - redis-data:/data
    restart: always

  db:
    image: postgres:13
    environment:
      POSTGRES_USER: ${POSTGRES_USER}
      POSTGRES_PASSWORD: ${POSTGRES_PASSWORD}
      POSTGRES_DB: ${POSTGRES_DB}
    ports:
      - "5433:5432"
    volumes:
      - postgres-data:/var/lib/postgresql/data
    restart: always

  backend:
    build:
      context: ./backend
    env_file:
      - .env
    environment:
      - CACHE_HOST=redis
      - POSTGRES_HOST=db
    ports:
      - "8000:8000"
    depends_on:
      - redis
      - db
<<<<<<< HEAD

  nginx:
    image: nginx:alpine
    ports:
      - "80:80"
      - "443:443"
    volumes:
      - ./nginx.conf:/etc/nginx/nginx.conf:ro
      - ./ssl:/etc/nginx/ssl:ro
    depends_on:
      - frontend
      - backend
    restart: unless-stopped
    networks:
      - respiratory-network

volumes:
  redis-data:
  postgres-data:

networks:
  respiratory-network:
    driver: bridge
=======

volumes:
  redis-data:
  postgres-data:
>>>>>>> 51621f7e
<|MERGE_RESOLUTION|>--- conflicted
+++ resolved
@@ -25,6 +25,8 @@
     volumes:
       - redis-data:/data
     restart: always
+    networks:
+      - respiratory-network
 
   db:
     image: postgres:13
@@ -37,6 +39,8 @@
     volumes:
       - postgres-data:/var/lib/postgresql/data
     restart: always
+    networks:
+      - respiratory-network
 
   backend:
     build:
@@ -51,7 +55,8 @@
     depends_on:
       - redis
       - db
-<<<<<<< HEAD
+    networks:
+      - respiratory-network
 
   nginx:
     image: nginx:alpine
@@ -74,10 +79,4 @@
 
 networks:
   respiratory-network:
-    driver: bridge
-=======
-
-volumes:
-  redis-data:
-  postgres-data:
->>>>>>> 51621f7e
+    driver: bridge